import json
import socket


def listen(port):
     sock = socket.socket(socket.AF_INET, socket.SOCK_DGRAM)
     sock.bind(("", port))
     return sock


def save_content_dict(content_dict, file_path):
    with open(file_path, "w") as f:
        json.dump(content_dict, f)


PORT = 5001
sock = listen(PORT)

content_dict = {}
<<<<<<< HEAD
file_path = "./content_dict.json"  # specify the path to store the content dictionary
=======
file_path = "./dict.json"  # specify the path to store the content dictionary
>>>>>>> defcc48c
content_modified = False  # to change the dict only when there is a change


while True:
    data, addr = sock.recvfrom(1024)
    content = json.loads(data.decode())
    for chunk in content["chunks"]:
        if chunk not in content_dict:
            content_dict[chunk] = []
            content_modified = True

        if addr[0] not in content_dict[chunk]:
            content_dict[chunk].append(addr[0])
            content_modified = True
            print(f"{addr[0]} : {', '.join(content_dict)}")

    if content_modified:
        save_content_dict(content_dict, file_path)
        content_modified = False

    save_content_dict(content_dict, file_path)<|MERGE_RESOLUTION|>--- conflicted
+++ resolved
@@ -17,11 +17,8 @@
 sock = listen(PORT)
 
 content_dict = {}
-<<<<<<< HEAD
 file_path = "./content_dict.json"  # specify the path to store the content dictionary
-=======
-file_path = "./dict.json"  # specify the path to store the content dictionary
->>>>>>> defcc48c
+
 content_modified = False  # to change the dict only when there is a change
 
 
