import socket
import json
import datetime


def send_chunk(conn, addr, chunk_name):
    with open("./announce/" + chunk_name, "rb") as f:
        data = f.read(1024)
        while data:  # keep sending until the entire file is sent
            conn.send(data)
            data = f.read(1024)


def main():
<<<<<<< HEAD
    HOST = "192.168.1.24"
=======
    #hostname=socket.gethostname()
    #HOST=socket.gethostbyname(hostname)
    #print(HOST)
    HOST = "127.0.0.1"
>>>>>>> 4a455605
    PORT = 5000

    with socket.socket(socket.AF_INET, socket.SOCK_STREAM) as s:
        s.bind((HOST, PORT))
        while True:
            s.listen()
            conn, addr = s.accept()  # conn: new socket for communicating with the client
            with conn:  # ensures that the connection socket is properly closed
                print("Connected by", addr)
                data = conn.recv(1024)
                if data:
                    request = json.loads(data.decode())
                    requested_chunk = request.get("requested_content")
                    send_chunk(conn, addr, requested_chunk)
                    with open("upload_log.txt", "a") as log_file:
                        log_file.write(f"{datetime.datetime.now()}: {requested_chunk} sent to {addr[0]}\n")


if __name__ == "__main__":
    main()<|MERGE_RESOLUTION|>--- conflicted
+++ resolved
@@ -12,14 +12,8 @@
 
 
 def main():
-<<<<<<< HEAD
+
     HOST = "192.168.1.24"
-=======
-    #hostname=socket.gethostname()
-    #HOST=socket.gethostbyname(hostname)
-    #print(HOST)
-    HOST = "127.0.0.1"
->>>>>>> 4a455605
     PORT = 5000
 
     with socket.socket(socket.AF_INET, socket.SOCK_STREAM) as s:
