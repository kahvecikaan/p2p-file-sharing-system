--- conflicted
+++ resolved
@@ -12,14 +12,9 @@
 
 
 def main():
-<<<<<<< HEAD
     host = "192.168.154.204"
     port = 5000
-=======
 
-    HOST = "192.168.1.24"
-    PORT = 5000
->>>>>>> 175904c8
 
     with socket.socket(socket.AF_INET, socket.SOCK_STREAM) as s:
         s.bind((host, port))
