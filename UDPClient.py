--- conflicted
+++ resolved
@@ -9,10 +9,7 @@
 broadcast_port = 5001
 
 announce_path = "./announce/"
-<<<<<<< HEAD
 
-=======
->>>>>>> defcc48c
 
 def divide_file(file_path, chunk_size):
     content_name = os.path.splitext(os.path.basename(file_path))[0]
@@ -38,11 +35,8 @@
     while True:
         for message in messages:
             sock.sendto(message.encode(), (broadcast_ip, port))
-<<<<<<< HEAD
             time.sleep(60)
-=======
-            time.sleep(2)
->>>>>>> defcc48c
+
 
 
 def get_file_names(directory):
@@ -55,11 +49,9 @@
     return json.dumps({"chunks": file_names})  # passing a dictionary to json.dumps() will return a string
 
 
-<<<<<<< HEAD
 directory = input("Directory path containing chunk files: ")  # specify the directory containing chunk files
-=======
-directory = input("directory path ") # specify the directory containing chunk files
->>>>>>> defcc48c
+
+
 file_names = get_file_names(directory)
 json_message = format_json_messages(file_names)
 
