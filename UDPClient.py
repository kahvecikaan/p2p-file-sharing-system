import os
import json
import socket
import time
import math


broadcast_ip = "255.255.255.255"  # TBD
broadcast_port = 5001

announce_path = "./announce/"

<<<<<<< HEAD
if not os.path.exists(announce_path):
    os.makedirs(announce_path)

=======
#directory = input("Directory path containing chunk files: ")  # specify the directory containing chunk files
if not os.path.exists(announce_path):
    os.makedirs(announce_path)
>>>>>>> 4a455605

def divide_file(file_path, chunk_size):
    content_name = os.path.splitext(os.path.basename(file_path))[0]
    index = 1
    with open(file_path, "rb") as infile:
        chunk = infile.read(chunk_size)
        while chunk:
            chunk_name = content_name + "_" + str(index)
            with open(announce_path + chunk_name, "wb+") as chunk_file:
                chunk_file.write(chunk)
            index += 1
            chunk = infile.read(chunk_size)


file_path = input("Enter the file path to be hosted: ")
chunk_size = math.ceil(os.path.getsize(file_path) / 5)
divide_file(file_path, chunk_size)


def send_broadcast(messages, broadcast_ip, port):
    sock = socket.socket(socket.AF_INET, socket.SOCK_DGRAM)
    sock.setsockopt(socket.SOL_SOCKET, socket.SO_BROADCAST, 1)  # allows socket to send broadcast messages
    while True:
        for message in messages:
            print(message)
            sock.sendto(message.encode(), (broadcast_ip, port))
            time.sleep(2)
<<<<<<< HEAD
=======

>>>>>>> 4a455605


def get_file_names(directory):
    return [f for f in os.listdir(directory) if os.path.isfile(os.path.join(directory, f))]
# note that this func returns the file names with extensions (ask Ece Hoca about this!)
# without extensions: return [os.path.splitext(f)[0] for f in os.listdir(directory) if os.path.isfile(os.path.join...


def format_json_messages(file_names):
    return json.dumps({"chunks": file_names})  # passing a dictionary to json.dumps() will return a string

<<<<<<< HEAD

# announce_path = input("Directory path containing chunk files: ")  # specify the directory containing chunk files
=======
>>>>>>> 4a455605
file_names = get_file_names(announce_path)
json_message = format_json_messages(file_names)

# run the broadcast function:
send_broadcast([json_message], broadcast_ip, broadcast_port)
<|MERGE_RESOLUTION|>--- conflicted
+++ resolved
@@ -10,15 +10,10 @@
 
 announce_path = "./announce/"
 
-<<<<<<< HEAD
 if not os.path.exists(announce_path):
     os.makedirs(announce_path)
 
-=======
-#directory = input("Directory path containing chunk files: ")  # specify the directory containing chunk files
-if not os.path.exists(announce_path):
-    os.makedirs(announce_path)
->>>>>>> 4a455605
+
 
 def divide_file(file_path, chunk_size):
     content_name = os.path.splitext(os.path.basename(file_path))[0]
@@ -46,10 +41,6 @@
             print(message)
             sock.sendto(message.encode(), (broadcast_ip, port))
             time.sleep(2)
-<<<<<<< HEAD
-=======
-
->>>>>>> 4a455605
 
 
 def get_file_names(directory):
@@ -61,11 +52,7 @@
 def format_json_messages(file_names):
     return json.dumps({"chunks": file_names})  # passing a dictionary to json.dumps() will return a string
 
-<<<<<<< HEAD
 
-# announce_path = input("Directory path containing chunk files: ")  # specify the directory containing chunk files
-=======
->>>>>>> 4a455605
 file_names = get_file_names(announce_path)
 json_message = format_json_messages(file_names)
 
